--- conflicted
+++ resolved
@@ -5,7 +5,7 @@
   "version": "1.1.2",
   "publisher": "ms-vscode",
   "engines": {
-    "vscode": "1.77.0"
+    "vscode": "^1.77.0"
   },
   "icon": "resources/logo.png",
   "categories": [
@@ -55,34 +55,26 @@
     "arrowParens": "avoid"
   },
   "devDependencies": {
-    "@types/duplexer3": "0.1.4",
-    "@types/mocha": "10.0.6",
-    "@types/node": "20.14.5",
-    "@types/split2": "4.2.3",
-    "@types/vscode": "1.90.0",
-    "@types/ws": "8.5.10",
-    "@typescript-eslint/eslint-plugin": "7.13.1",
-    "@typescript-eslint/parser": "7.13.1",
-    "esbuild": "0.21.5",
-    "eslint": "9.5.0",
-    "eslint-plugin-header": "3.1.1",
-    "prettier": "3.3.2",
-    "rimraf": "5.0.7",
-    "typescript": "5.4.5"
+    "@types/duplexer3": "^0.1.1",
+    "@types/mocha": "^9.1.0",
+    "@types/node": "^17.0.21",
+    "@types/split2": "^3.2.1",
+    "@types/vscode": "^1.77.0",
+    "@types/ws": "^8.5.2",
+    "@typescript-eslint/eslint-plugin": "^5.13.0",
+    "@typescript-eslint/parser": "^5.13.0",
+    "esbuild": "^0.18.11",
+    "eslint": "^8.10.0",
+    "eslint-plugin-header": "^3.1.1",
+    "prettier": "^2.5.1",
+    "rimraf": "^3.0.2",
+    "typescript": "^4.6.2"
   },
   "dependencies": {
-<<<<<<< HEAD
-    "execa": "9.2.0",
-    "duplexer3": "1.0.0",
-    "split2": "4.2.0",
-    "@vscode/js-debug-browsers": "1.1.2",
-    "ws": "8.17.1"
-=======
     "execa": "^5.1.1",
     "duplexer3": "^1.0.0",
     "split2": "^4.2.0",
     "@vscode/js-debug-browsers": "^1.1.0",
     "ws": "^8.17.1"
->>>>>>> 87f02ff8
   }
 }