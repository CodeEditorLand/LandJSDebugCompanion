{
	"name": "js-debug-companion",
	"displayName": "JavaScript Debugger Companion Extension",
	"version": "0.0.1",
	"private": false,
	"description": "Companion extension to js-debug that provides capability for remote debugging",
<<<<<<< HEAD
	"homepage": "https://github.com/CodeEditorLand/Foundation#readme",
	"bugs": {
		"url": "https://github.com/CodeEditorLand/Foundation/issues"
	},
	"repository": {
		"type": "git",
		"url": "git+https://github.com/CodeEditorLand/Foundation.git"
	},
	"license": "SEE LICENSE IN LICENSE",
	"author": {
		"name": "Playform",
		"email": "Hello@Playform.Cloud",
		"url": "https://playform.cloud"
=======
	"keywords": [
		"land"
	],
	"homepage": "HTTPS://GitHub.Com/CodeEditorLand/LandJSDebugCompanion#readme",
	"bugs": {
		"url": "HTTPS://GitHub.Com/CodeEditorLand/LandJSDebugCompanion/issues"
	},
	"repository": {
		"type": "git",
		"url": "git+HTTPS://github.com/CodeEditorLand/LandJSDebugCompanion.git"
	},
	"license": "SEE LICENSE IN LICENSE",
	"author": {
		"name": "🌆 — Land —",
		"email": "Land@PlayForm.Cloud",
		"url": "HTTPS://Land.PlayForm.Cloud"
>>>>>>> 9a5bcfe5
	},
	"type": "module",
	"main": "./out/extension.js",
	"scripts": {
<<<<<<< HEAD
		"compile": "node .esbuild.js --minify",
		"prepublishOnly": "TypeScriptESBuild 'Source/**/*.ts'",
		"vscode:prepublish": "rimraf out && node .esbuild.js --minify",
		"watch": "node .esbuild.js --watch"
=======
		"Document": "Document 'Source/**/*.ts'",
		"compile": "node .esbuild.js --minify",
		"prepublishOnly": "Build 'Source/**/*.ts'"
>>>>>>> 9a5bcfe5
	},
	"contributes": {},
	"activationEvents": [
		"onCommand:js-debug-companion.launchAndAttach",
		"onCommand:js-debug-companion.kill",
		"onCommand:js-debug-companion.launch"
	],
	"dependencies": {
<<<<<<< HEAD
		"@vscode/js-debug-browsers": "1.1.2",
		"duplexer3": "1.0.0",
		"execa": "8.0.1",
		"split2": "4.2.0",
		"ws": "8.16.0"
	},
	"devDependencies": {
		"@types/duplexer3": "0.1.4",
		"@types/mocha": "10.0.6",
		"@types/node": "20.11.30",
		"@types/split2": "4.2.3",
		"@types/vscode": "1.87.0",
		"@types/ws": "8.5.10",
		"esbuild": "0.20.2",
		"rimraf": "5.0.5",
		"typescript": "5.4.2",
		"typescript-esbuild": "0.4.5"
=======
		"duplexer3": "1.0.0",
		"execa": "8.0.1",
		"split2": "4.2.0",
		"ws": "8.17.0"
	},
	"devDependencies": {
		"@playform/build": "0.0.7",
		"@playform/document": "0.0.6",
		"@types/duplexer3": "0.1.4",
		"@types/node": "20.12.7",
		"@types/split2": "4.2.3",
		"@types/ws": "8.5.10",
		"esbuild": "0.20.2",
		"rimraf": "5.0.5"
>>>>>>> 9a5bcfe5
	},
	"publishConfig": {
		"access": "public"
	},
	"icon": "resources/logo.png",
	"api": "none",
	"capabilities": {
		"untrustedWorkspaces": {
			"supported": true
		},
		"virtualWorkspaces": false
	},
	"extensionKind": [
		"ui"
	]
}<|MERGE_RESOLUTION|>--- conflicted
+++ resolved
@@ -4,21 +4,6 @@
 	"version": "0.0.1",
 	"private": false,
 	"description": "Companion extension to js-debug that provides capability for remote debugging",
-<<<<<<< HEAD
-	"homepage": "https://github.com/CodeEditorLand/Foundation#readme",
-	"bugs": {
-		"url": "https://github.com/CodeEditorLand/Foundation/issues"
-	},
-	"repository": {
-		"type": "git",
-		"url": "git+https://github.com/CodeEditorLand/Foundation.git"
-	},
-	"license": "SEE LICENSE IN LICENSE",
-	"author": {
-		"name": "Playform",
-		"email": "Hello@Playform.Cloud",
-		"url": "https://playform.cloud"
-=======
 	"keywords": [
 		"land"
 	],
@@ -35,21 +20,13 @@
 		"name": "🌆 — Land —",
 		"email": "Land@PlayForm.Cloud",
 		"url": "HTTPS://Land.PlayForm.Cloud"
->>>>>>> 9a5bcfe5
 	},
 	"type": "module",
 	"main": "./out/extension.js",
 	"scripts": {
-<<<<<<< HEAD
-		"compile": "node .esbuild.js --minify",
-		"prepublishOnly": "TypeScriptESBuild 'Source/**/*.ts'",
-		"vscode:prepublish": "rimraf out && node .esbuild.js --minify",
-		"watch": "node .esbuild.js --watch"
-=======
 		"Document": "Document 'Source/**/*.ts'",
 		"compile": "node .esbuild.js --minify",
 		"prepublishOnly": "Build 'Source/**/*.ts'"
->>>>>>> 9a5bcfe5
 	},
 	"contributes": {},
 	"activationEvents": [
@@ -58,25 +35,6 @@
 		"onCommand:js-debug-companion.launch"
 	],
 	"dependencies": {
-<<<<<<< HEAD
-		"@vscode/js-debug-browsers": "1.1.2",
-		"duplexer3": "1.0.0",
-		"execa": "8.0.1",
-		"split2": "4.2.0",
-		"ws": "8.16.0"
-	},
-	"devDependencies": {
-		"@types/duplexer3": "0.1.4",
-		"@types/mocha": "10.0.6",
-		"@types/node": "20.11.30",
-		"@types/split2": "4.2.3",
-		"@types/vscode": "1.87.0",
-		"@types/ws": "8.5.10",
-		"esbuild": "0.20.2",
-		"rimraf": "5.0.5",
-		"typescript": "5.4.2",
-		"typescript-esbuild": "0.4.5"
-=======
 		"duplexer3": "1.0.0",
 		"execa": "8.0.1",
 		"split2": "4.2.0",
@@ -91,7 +49,6 @@
 		"@types/ws": "8.5.10",
 		"esbuild": "0.20.2",
 		"rimraf": "5.0.5"
->>>>>>> 9a5bcfe5
 	},
 	"publishConfig": {
 		"access": "public"
