--- conflicted
+++ resolved
@@ -16,32 +16,18 @@
 	"dependencies": {
 		"default-browser": "5.2.1",
 		"duplexer3": "1.0.0",
-<<<<<<< HEAD
-		"execa": "9.3.0",
-		"split2": "4.2.0",
-		"ws": "8.18.0"
-=======
 		"execa": "5.1.1",
 		"split2": "4.2.0",
 		"ws": "8.17.1"
->>>>>>> a6cc70a1
 	},
 	"devDependencies": {
 		"@types/duplexer3": "0.1.4",
 		"@types/eslint__js": "8.42.3",
-<<<<<<< HEAD
-		"@types/node": "20.14.11",
-		"@types/split2": "4.2.3",
-		"@types/ws": "8.5.11",
-		"esbuild": "0.23.0",
-		"rimraf": "6.0.1"
-=======
 		"@types/node": "20.14.9",
 		"@types/split2": "4.2.3",
 		"@types/ws": "8.5.10",
 		"esbuild": "0.22.0",
 		"rimraf": "5.0.7"
->>>>>>> a6cc70a1
 	},
 	"icon": "resources/logo.png",
 	"api": "none",
