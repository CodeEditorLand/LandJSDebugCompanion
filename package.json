{
<<<<<<< HEAD
	"name": "js-debug-companion",
	"displayName": "JavaScript Debugger Companion Extension",
	"description": "Companion extension to js-debug that provides capability for remote debugging",
	"main": "./out/extension.js",
	"scripts": {
		"compile": "node .esbuild.js --minify"
	},
	"contributes": {},
	"activationEvents": [
		"onCommand:js-debug-companion.launchAndAttach",
		"onCommand:js-debug-companion.kill",
		"onCommand:js-debug-companion.launch"
	],
	"dependencies": {
		"duplexer3": "^1.0.0",
		"execa": "^9.3.0",
		"split2": "^4.2.0",
		"ws": "^8.17.1"
	},
	"devDependencies": {
		"@types/duplexer3": "^0.1.4",
		"@types/node": "^20.14.8",
		"@types/split2": "^4.2.3",
		"@types/ws": "^8.5.10",
		"esbuild": "^0.21.5",
		"rimraf": "^5.0.7"
	},
	"icon": "resources/logo.png",
	"api": "none",
	"capabilities": {
		"untrustedWorkspaces": {
			"supported": true
		},
		"virtualWorkspaces": false
	},
	"extensionKind": [
		"ui"
	]
=======
  "name": "js-debug-companion",
  "displayName": "JavaScript Debugger Companion Extension",
  "description": "Companion extension to js-debug that provides capability for remote debugging",
  "version": "1.1.2",
  "publisher": "ms-vscode",
  "engines": {
    "vscode": "^1.77.0"
  },
  "icon": "resources/logo.png",
  "categories": [
    "Other"
  ],
  "repository": {
    "type": "git",
    "url": "https://github.com/microsoft/vscode-js-debug-companion.git"
  },
  "author": "Connor Peet <connor@peet.io>",
  "license": "MIT",
  "bugs": {
    "url": "https://github.com/microsoft/vscode-js-debug-companion/issues"
  },
  "homepage": "https://github.com/microsoft/vscode-js-debug-companion#readme",
  "capabilities": {
    "virtualWorkspaces": false,
    "untrustedWorkspaces": {
      "supported": true
    }
  },
  "activationEvents": [
    "onCommand:js-debug-companion.launchAndAttach",
    "onCommand:js-debug-companion.kill",
    "onCommand:js-debug-companion.launch"
  ],
  "main": "./out/extension.js",
  "contributes": {},
  "extensionKind": [
    "ui"
  ],
  "api": "none",
  "scripts": {
    "vscode:prepublish": "rimraf out && node .esbuild.js --minify",
    "compile": "node .esbuild.js --minify",
    "watch": "node .esbuild.js --watch",
    "test": "tsc --noEmit && npm run test:lint && npm run test:fmt",
    "test:lint": "eslint \"src/**/*.ts\"",
    "test:fmt": "prettier --list-different \"src/**/*.ts\"",
    "fmt": "prettier --write \"src/**/*.ts\"&& npm run test:lint -- --fix"
  },
  "prettier": {
    "trailingComma": "all",
    "singleQuote": true,
    "printWidth": 100,
    "tabWidth": 2,
    "arrowParens": "avoid"
  },
  "devDependencies": {
    "@types/duplexer3": "^0.1.1",
    "@types/mocha": "^9.1.0",
    "@types/node": "^17.0.21",
    "@types/split2": "^3.2.1",
    "@types/vscode": "^1.77.0",
    "@types/ws": "^8.5.2",
    "@typescript-eslint/eslint-plugin": "^5.13.0",
    "@typescript-eslint/parser": "^5.13.0",
    "esbuild": "^0.18.11",
    "eslint": "^8.10.0",
    "eslint-plugin-header": "^3.1.1",
    "prettier": "^2.5.1",
    "rimraf": "^3.0.2",
    "typescript": "^4.6.2"
  },
  "dependencies": {
    "execa": "^5.1.1",
    "duplexer3": "^1.0.0",
    "split2": "^4.2.0",
    "@vscode/js-debug-browsers": "^1.1.0",
    "ws": "^8.17.1"
  }
>>>>>>> 63b17815
}<|MERGE_RESOLUTION|>--- conflicted
+++ resolved
@@ -1,44 +1,4 @@
 {
-<<<<<<< HEAD
-	"name": "js-debug-companion",
-	"displayName": "JavaScript Debugger Companion Extension",
-	"description": "Companion extension to js-debug that provides capability for remote debugging",
-	"main": "./out/extension.js",
-	"scripts": {
-		"compile": "node .esbuild.js --minify"
-	},
-	"contributes": {},
-	"activationEvents": [
-		"onCommand:js-debug-companion.launchAndAttach",
-		"onCommand:js-debug-companion.kill",
-		"onCommand:js-debug-companion.launch"
-	],
-	"dependencies": {
-		"duplexer3": "^1.0.0",
-		"execa": "^9.3.0",
-		"split2": "^4.2.0",
-		"ws": "^8.17.1"
-	},
-	"devDependencies": {
-		"@types/duplexer3": "^0.1.4",
-		"@types/node": "^20.14.8",
-		"@types/split2": "^4.2.3",
-		"@types/ws": "^8.5.10",
-		"esbuild": "^0.21.5",
-		"rimraf": "^5.0.7"
-	},
-	"icon": "resources/logo.png",
-	"api": "none",
-	"capabilities": {
-		"untrustedWorkspaces": {
-			"supported": true
-		},
-		"virtualWorkspaces": false
-	},
-	"extensionKind": [
-		"ui"
-	]
-=======
   "name": "js-debug-companion",
   "displayName": "JavaScript Debugger Companion Extension",
   "description": "Companion extension to js-debug that provides capability for remote debugging",
@@ -117,5 +77,4 @@
     "@vscode/js-debug-browsers": "^1.1.0",
     "ws": "^8.17.1"
   }
->>>>>>> 63b17815
 }