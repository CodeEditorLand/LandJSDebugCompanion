--- conflicted
+++ resolved
@@ -1,6 +1,4 @@
 {
-<<<<<<< HEAD
-=======
 	"name": "js-debug-companion",
 	"displayName": "JavaScript Debugger Companion Extension",
 	"description": "Companion extension to js-debug that provides capability for remote debugging",
@@ -9,15 +7,12 @@
 		"compile": "node .esbuild.js --minify"
 	},
 	"contributes": {},
->>>>>>> e589e6b0
 	"activationEvents": [
 		"onCommand:js-debug-companion.launchAndAttach",
 		"onCommand:js-debug-companion.kill",
 		"onCommand:js-debug-companion.launch",
 		"onCommand:js-debug-companion.defaultBrowser"
 	],
-<<<<<<< HEAD
-=======
 	"dependencies": {
 		"default-browser": "5.2.1",
 		"duplexer3": "1.0.0",
@@ -35,7 +30,6 @@
 		"rimraf": "6.0.1"
 	},
 	"icon": "resources/logo.png",
->>>>>>> e589e6b0
 	"api": "none",
 	"capabilities": {
 		"untrustedWorkspaces": {
@@ -43,38 +37,7 @@
 		},
 		"virtualWorkspaces": false
 	},
-<<<<<<< HEAD
-	"contributes": {},
-	"dependencies": {
-		"default-browser": "^5.2.1",
-		"duplexer3": "^1.0.0",
-		"execa": "^5.1.1",
-		"split2": "^4.2.0",
-		"ws": "^8.17.1"
-	},
-	"description": "Companion extension to js-debug that provides capability for remote debugging",
-	"devDependencies": {
-		"@types/duplexer3": "^0.1.4",
-		"@types/eslint__js": "^8.42.3",
-		"@types/node": "^20.14.9",
-		"@types/split2": "^4.2.3",
-		"@types/ws": "^8.5.10",
-		"esbuild": "^0.22.0",
-		"rimraf": "^5.0.7"
-	},
-	"displayName": "JavaScript Debugger Companion Extension",
-	"extensionKind": [
-		"ui"
-	],
-	"icon": "resources/logo.png",
-	"main": "./out/extension.js",
-	"name": "js-debug-companion",
-	"scripts": {
-		"compile": "node .esbuild.js --minify"
-	}
-=======
 	"extensionKind": [
 		"ui"
 	]
->>>>>>> e589e6b0
 }